--- conflicted
+++ resolved
@@ -55,21 +55,12 @@
 }
 
 fn main() {
-<<<<<<< HEAD
-    println!("Sizes in bytes:\n");
-    print_size_kiltz_vahlis_one();
-
-    print_sizes_kem!(cgw_cpa);
-    print_sizes_kem!(cgw_cca_fo);
-    print_sizes_kem!(cgw_cca_kv1);
-    //print_sizes_kem!(cgw_cca_kv2);
-    //    print_sizes_kem!(cgw_cca_kv3);
-=======
     println!("KEM sizes in bytes:\n");
     print_sizes_kem1!(cgw_cpa);
     print_sizes_kem1!(cgw_cca_fo);
-    print_sizes_kem1!(cgw_cca_kv);
+    print_sizes_kem1!(cgw_cca_kv1);
+    // print_sizes_kem!(cgw_cca_kv2);
+    // print_sizes_kem!(cgw_cca_kv3);
     print_sizes_kem2!(kiltz_vahlis_one);
     print_sizes_kem2!(boyen_waters);
->>>>>>> b52b9958
 }